--- conflicted
+++ resolved
@@ -40,10 +40,7 @@
 #include <ardour/audio_diskstream.h>
 #include <ardour/audioregion.h>
 #include <ardour/audioplaylist.h>
-<<<<<<< HEAD
-=======
 #include <ardour/chan_count.h>
->>>>>>> 7f64e5ac
 #include <ardour/source_factory.h>
 #include <ardour/audiofilesource.h>
 
@@ -131,10 +128,7 @@
 Editor::write_region_selection (RegionSelection& regions)
 {
 	for (RegionSelection::iterator i = regions.begin(); i != regions.end(); ++i) {
-<<<<<<< HEAD
-=======
 		// FIXME
->>>>>>> 7f64e5ac
 		AudioRegionView* arv = dynamic_cast<AudioRegionView*>(*i);
 		if (arv)
 			if (write_region ("", arv->audio_region()) == false)
@@ -215,11 +209,7 @@
 		
 			
 			try {
-<<<<<<< HEAD
-				fs = boost::dynamic_pointer_cast<AudioFileSource> (SourceFactory::createWritable (*session, path, false, session->frame_rate()));
-=======
 				fs = boost::dynamic_pointer_cast<AudioFileSource> (SourceFactory::createWritable (DataType::AUDIO, *session, path, false, session->frame_rate()));
->>>>>>> 7f64e5ac
 			}
 			
 			catch (failed_constructor& err) {
@@ -313,11 +303,7 @@
 }
 
 bool
-<<<<<<< HEAD
-Editor::write_audio_range (AudioPlaylist& playlist, uint32_t channels, list<AudioRange>& range)
-=======
 Editor::write_audio_range (AudioPlaylist& playlist, const ChanCount& count, list<AudioRange>& range)
->>>>>>> 7f64e5ac
 {
 	boost::shared_ptr<AudioFileSource> fs;
 	const nframes_t chunk_size = 4096;
@@ -329,11 +315,8 @@
 	uint32_t cnt;
 	string path;
 	vector<boost::shared_ptr<AudioFileSource> > sources;
-<<<<<<< HEAD
-=======
 
 	uint32_t channels = count.get(DataType::AUDIO);
->>>>>>> 7f64e5ac
 
 	for (uint32_t n=0; n < channels; ++n) {
 		
@@ -360,11 +343,7 @@
 		path = s;
 		
 		try {
-<<<<<<< HEAD
-			fs = boost::dynamic_pointer_cast<AudioFileSource> (SourceFactory::createWritable (*session, path, false, session->frame_rate()));
-=======
 			fs = boost::dynamic_pointer_cast<AudioFileSource> (SourceFactory::createWritable (DataType::AUDIO, *session, path, false, session->frame_rate()));
->>>>>>> 7f64e5ac
 		}
 		
 		catch (failed_constructor& err) {
