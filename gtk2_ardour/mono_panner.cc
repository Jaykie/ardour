/*
    Copyright (C) 2000-2007 Paul Davis

    This program is free software; you can redistribute it and/or modify
    it under the terms of the GNU General Public License as published by
    the Free Software Foundation; either version 2 of the License, or
    (at your option) any later version.

    This program is distributed in the hope that it will be useful,
    but WITHOUT ANY WARRANTY; without even the implied warranty of
    MERCHANTABILITY or FITNESS FOR A PARTICULAR PURPOSE.  See the
    GNU General Public License for more details.

    You should have received a copy of the GNU General Public License
    along with this program; if not, write to the Free Software
    Foundation, Inc., 675 Mass Ave, Cambridge, MA 02139, USA.

*/

#include <iostream>
#include <iomanip>
#include <cstring>
#include <cmath>

#include <gtkmm/window.h>
#include <pangomm/layout.h>

#include "pbd/controllable.h"
#include "pbd/compose.h"

#include "gtkmm2ext/gui_thread.h"
#include "gtkmm2ext/gtk_ui.h"
#include "gtkmm2ext/keyboard.h"
#include "gtkmm2ext/utils.h"
#include "gtkmm2ext/persistent_tooltip.h"

#include "ardour/pannable.h"
#include "ardour/panner.h"
#include "ardour/panner_shell.h"

#include "ardour_ui.h"
#include "global_signals.h"
#include "mono_panner.h"
#include "mono_panner_editor.h"
#include "rgb_macros.h"
#include "utils.h"

#include "i18n.h"

using namespace std;
using namespace Gtk;
using namespace Gtkmm2ext;

static const int pos_box_size = 9;
static const int lr_box_size = 15;
static const int step_down = 10;
static const int top_step = 2;

MonoPanner::ColorScheme MonoPanner::colors;
bool MonoPanner::have_colors = false;

Pango::AttrList MonoPanner::panner_font_attributes;
bool            MonoPanner::have_font = false;

MonoPanner::MonoPanner (boost::shared_ptr<ARDOUR::PannerShell> p)
	: PannerInterface (p->panner())
	, _panner_shell (p)
	, position_control (_panner->pannable()->pan_azimuth_control)
	, drag_start_x (0)
	, last_drag_x (0)
	, accumulated_delta (0)
	, detented (false)
	, position_binder (position_control)
	, _dragging (false)
{
	if (!have_colors) {
		set_colors ();
		have_colors = true;
	}
	if (!have_font) {
		Pango::FontDescription font;
		Pango::AttrFontDesc* font_attr;
		font = Pango::FontDescription ("ArdourMono");
		font.set_weight (Pango::WEIGHT_BOLD);
		font.set_size(9 * PANGO_SCALE);
		font_attr = new Pango::AttrFontDesc (Pango::Attribute::create_attr_font_desc (font));
		panner_font_attributes.change(*font_attr);
		delete font_attr;
		have_font = true;
	}

	position_control->Changed.connect (panvalue_connections, invalidator(*this), boost::bind (&MonoPanner::value_change, this), gui_context());

	_panner_shell->Changed.connect (panshell_connections, invalidator (*this), boost::bind (&MonoPanner::bypass_handler, this), gui_context());
	_panner_shell->PannableChanged.connect (panshell_connections, invalidator (*this), boost::bind (&MonoPanner::pannable_handler, this), gui_context());
	ColorsChanged.connect (sigc::mem_fun (*this, &MonoPanner::color_handler));

	set_tooltip ();
}

MonoPanner::~MonoPanner ()
{
	
}

void
MonoPanner::set_tooltip ()
{
	if (_panner_shell->bypassed()) {
		_tooltip.set_tip (_("bypassed"));
		return;
	}
	double pos = position_control->get_value(); // 0..1

	/* We show the position of the center of the image relative to the left & right.
		 This is expressed as a pair of percentage values that ranges from (100,0)
		 (hard left) through (50,50) (hard center) to (0,100) (hard right).

		 This is pretty wierd, but its the way audio engineers expect it. Just remember that
		 the center of the USA isn't Kansas, its (50LA, 50NY) and it will all make sense.
		 */

	char buf[64];
	snprintf (buf, sizeof (buf), _("L:%3d R:%3d"),
			(int) rint (100.0 * (1.0 - pos)),
			(int) rint (100.0 * pos));
	_tooltip.set_tip (buf);
}

bool
MonoPanner::on_expose_event (GdkEventExpose*)
{
	Glib::RefPtr<Gdk::Window> win (get_window());
	Glib::RefPtr<Gdk::GC> gc (get_style()->get_base_gc (get_state()));
	Cairo::RefPtr<Cairo::Context> context = get_window()->create_cairo_context();

	int width, height;
	double pos = position_control->get_value (); /* 0..1 */
	uint32_t o, f, t, b, pf, po;
	const double corner_radius = 5;

	width = get_width();
	height = get_height ();

	o = colors.outline;
	f = colors.fill;
	t = colors.text;
	b = colors.background;
	pf = colors.pos_fill;
	po = colors.pos_outline;

	if (_panner_shell->bypassed()) {
		b  = 0x20202040;
		f  = 0x404040ff;
		o  = 0x606060ff;
		po = 0x606060ff;
		pf = 0x404040ff;
		t  = 0x606060ff;
	}

	/* background */
	context->set_source_rgba (UINT_RGBA_R_FLT(b), UINT_RGBA_G_FLT(b), UINT_RGBA_B_FLT(b), UINT_RGBA_A_FLT(b));
	context->rectangle (0, 0, width, height);
	context->fill ();


	double usable_width = width - pos_box_size;

	/* compute the centers of the L/R boxes based on the current stereo width */
	if (fmod (usable_width,2.0) == 0) {
		usable_width -= 1.0;
	}
	const double half_lr_box = lr_box_size/2.0;
	const double left = 4 + half_lr_box; // center of left box
	const double right = width - 4 - half_lr_box; // center of right box

	/* center line */
	context->set_source_rgba (UINT_RGBA_R_FLT(o), UINT_RGBA_G_FLT(o), UINT_RGBA_B_FLT(o), UINT_RGBA_A_FLT(o));
	context->set_line_width (1.0);
	context->move_to ((pos_box_size/2.0) + (usable_width/2.0), 0);
	context->line_to ((pos_box_size/2.0) + (usable_width/2.0), height);
	context->stroke ();

	context->set_line_width (1.0);
	/* left box */

	rounded_left_half_rectangle (context,
			left - half_lr_box + .5,
			half_lr_box + step_down,
			lr_box_size, lr_box_size, corner_radius);
	context->set_source_rgba (UINT_RGBA_R_FLT(f), UINT_RGBA_G_FLT(f), UINT_RGBA_B_FLT(f), UINT_RGBA_A_FLT(f));
	context->fill_preserve ();
	context->set_source_rgba (UINT_RGBA_R_FLT(o), UINT_RGBA_G_FLT(o), UINT_RGBA_B_FLT(o), UINT_RGBA_A_FLT(o));
	context->stroke();

	/* add text */
	int tw, th;
	Glib::RefPtr<Pango::Layout> layout = Pango::Layout::create(get_pango_context());
	layout->set_attributes (panner_font_attributes);

	layout->set_text (_("L"));
	layout->get_pixel_size(tw, th);
	context->move_to (rint(left - tw/2), rint(lr_box_size + step_down - th/2));
	context->set_source_rgba (UINT_RGBA_R_FLT(t), UINT_RGBA_G_FLT(t), UINT_RGBA_B_FLT(t), UINT_RGBA_A_FLT(t));
	pango_cairo_show_layout (context->cobj(), layout->gobj());

	/* right box */
	rounded_right_half_rectangle (context,
			right - half_lr_box - .5,
			half_lr_box + step_down,
			lr_box_size, lr_box_size, corner_radius);
	context->set_source_rgba (UINT_RGBA_R_FLT(f), UINT_RGBA_G_FLT(f), UINT_RGBA_B_FLT(f), UINT_RGBA_A_FLT(f));
	context->fill_preserve ();
	context->set_source_rgba (UINT_RGBA_R_FLT(o), UINT_RGBA_G_FLT(o), UINT_RGBA_B_FLT(o), UINT_RGBA_A_FLT(o));
	context->stroke();

	/* add text */
	layout->set_text (_("R"));
	layout->get_pixel_size(tw, th);
	context->move_to (rint(right - tw/2), rint(lr_box_size + step_down - th/2));
	context->set_source_rgba (UINT_RGBA_R_FLT(t), UINT_RGBA_G_FLT(t), UINT_RGBA_B_FLT(t), UINT_RGBA_A_FLT(t));
	pango_cairo_show_layout (context->cobj(), layout->gobj());

	/* 2 lines that connect them both */
	context->set_line_width (1.0);

	if (_panner_shell->panner_gui_uri() != "http://ardour.org/plugin/panner_balance#ui") {
		context->set_source_rgba (UINT_RGBA_R_FLT(o), UINT_RGBA_G_FLT(o), UINT_RGBA_B_FLT(o), UINT_RGBA_A_FLT(o));
		context->move_to (left  + half_lr_box, half_lr_box + step_down);
		context->line_to (right - half_lr_box, half_lr_box + step_down);
		context->stroke ();

		context->move_to (left  + half_lr_box, half_lr_box+step_down+lr_box_size);
		context->line_to (right - half_lr_box, half_lr_box+step_down+lr_box_size);
		context->stroke ();
	} else {
		context->move_to (left  + half_lr_box, half_lr_box+step_down+lr_box_size);
		context->line_to (left  + half_lr_box, half_lr_box + step_down);
		context->line_to ((pos_box_size/2.0) + (usable_width/2.0), half_lr_box+step_down+lr_box_size);
		context->line_to (right - half_lr_box, half_lr_box + step_down);
		context->line_to (right - half_lr_box, half_lr_box+step_down+lr_box_size);
		context->close_path();

		context->set_source_rgba (UINT_RGBA_R_FLT(f), UINT_RGBA_G_FLT(f), UINT_RGBA_B_FLT(f), UINT_RGBA_A_FLT(f));
		context->fill_preserve ();
		context->set_source_rgba (UINT_RGBA_R_FLT(o), UINT_RGBA_G_FLT(o), UINT_RGBA_B_FLT(o), UINT_RGBA_A_FLT(o));
		context->stroke ();
	}

	/* draw the position indicator */
	double spos = (pos_box_size/2.0) + (usable_width * pos);

	context->set_line_width (2.0);
	context->move_to (spos + (pos_box_size/2.0), top_step); /* top right */
	context->rel_line_to (0.0, pos_box_size); /* lower right */
	context->rel_line_to (-pos_box_size/2.0, 4.0); /* bottom point */
	context->rel_line_to (-pos_box_size/2.0, -4.0); /* lower left */
	context->rel_line_to (0.0, -pos_box_size); /* upper left */
	context->close_path ();


	context->set_source_rgba (UINT_RGBA_R_FLT(po), UINT_RGBA_G_FLT(po), UINT_RGBA_B_FLT(po), UINT_RGBA_A_FLT(po));
	context->stroke_preserve ();
	context->set_source_rgba (UINT_RGBA_R_FLT(pf), UINT_RGBA_G_FLT(pf), UINT_RGBA_B_FLT(pf), UINT_RGBA_A_FLT(pf));
	context->fill ();

	/* marker line */
	context->set_line_width (1.0);
	context->move_to (spos, pos_box_size + 5);
	context->rel_line_to (0, half_lr_box+step_down);
	context->set_source_rgba (UINT_RGBA_R_FLT(po), UINT_RGBA_G_FLT(po), UINT_RGBA_B_FLT(po), UINT_RGBA_A_FLT(po));
	context->stroke ();

	/* done */

	return true;
}

bool
MonoPanner::on_button_press_event (GdkEventButton* ev)
{
	if (PannerInterface::on_button_press_event (ev)) {
		return true;
	}
	if (_panner_shell->bypassed()) {
		return false;
	}

	drag_start_x = ev->x;
	last_drag_x = ev->x;

	_dragging = false;
	_tooltip.target_stop_drag ();
	accumulated_delta = 0;
	detented = false;

	/* Let the binding proxies get first crack at the press event
	*/

	if (ev->y < 20) {
		if (position_binder.button_press_handler (ev)) {
			return true;
		}
	}

	if (ev->button != 1) {
		return false;
	}

	if (ev->type == GDK_2BUTTON_PRESS) {
		int width = get_width();

		if (Keyboard::modifier_state_contains (ev->state, Keyboard::TertiaryModifier)) {
			/* handled by button release */
			return true;
		}


		if (ev->x <= width/3) {
			/* left side dbl click */
			position_control->set_value (0);
		} else if (ev->x > 2*width/3) {
			position_control->set_value (1.0);
		} else {
			position_control->set_value (0.5);
		}

		_dragging = false;
		_tooltip.target_stop_drag ();

	} else if (ev->type == GDK_BUTTON_PRESS) {

		if (Keyboard::modifier_state_contains (ev->state, Keyboard::TertiaryModifier)) {
			/* handled by button release */
			return true;
		}

		_dragging = true;
		_tooltip.target_start_drag ();
		StartGesture ();
	}

	return true;
}

bool
MonoPanner::on_button_release_event (GdkEventButton* ev)
{
	if (PannerInterface::on_button_release_event (ev)) {
		return true;
	}

	if (ev->button != 1) {
		return false;
	}

	if (_panner_shell->bypassed()) {
		return false;
	}

	_dragging = false;
	_tooltip.target_stop_drag ();
	accumulated_delta = 0;
	detented = false;

	if (Keyboard::modifier_state_contains (ev->state, Keyboard::TertiaryModifier)) {
		_panner->reset ();
	} else {
		StopGesture ();
	}

	return true;
}

bool
MonoPanner::on_scroll_event (GdkEventScroll* ev)
{
	double one_degree = 1.0/180.0; // one degree as a number from 0..1, since 180 degrees is the full L/R axis
	double pv = position_control->get_value(); // 0..1.0 ; 0 = left
	double step;

	if (_panner_shell->bypassed()) {
		return false;
	}

	if (Keyboard::modifier_state_contains (ev->state, Keyboard::PrimaryModifier)) {
		step = one_degree;
	} else {
		step = one_degree * 5.0;
	}

	switch (ev->direction) {
		case GDK_SCROLL_UP:
		case GDK_SCROLL_LEFT:
			pv -= step;
			position_control->set_value (pv);
			break;
		case GDK_SCROLL_DOWN:
		case GDK_SCROLL_RIGHT:
			pv += step;
			position_control->set_value (pv);
			break;
	}

	return true;
}

bool
MonoPanner::on_motion_notify_event (GdkEventMotion* ev)
{
	if (_panner_shell->bypassed()) {
		_dragging = false;
	}
	if (!_dragging) {
		return false;
	}

	int w = get_width();
	double delta = (ev->x - last_drag_x) / (double) w;

	/* create a detent close to the center */

	if (!detented && ARDOUR::Panner::equivalent (position_control->get_value(), 0.5)) {
		detented = true;
		/* snap to center */
		position_control->set_value (0.5);
	}

	if (detented) {
		accumulated_delta += delta;

		/* have we pulled far enough to escape ? */

		if (fabs (accumulated_delta) >= 0.025) {
			position_control->set_value (position_control->get_value() + accumulated_delta);
			detented = false;
			accumulated_delta = false;
		}
	} else {
		double pv = position_control->get_value(); // 0..1.0 ; 0 = left
		position_control->set_value (pv + delta);
	}

	last_drag_x = ev->x;
	return true;
}

bool
MonoPanner::on_key_press_event (GdkEventKey* ev)
{
	double one_degree = 1.0/180.0;
	double pv = position_control->get_value(); // 0..1.0 ; 0 = left
	double step;

	if (_panner_shell->bypassed()) {
		return false;
	}

	if (Keyboard::modifier_state_contains (ev->state, Keyboard::PrimaryModifier)) {
		step = one_degree;
	} else {
		step = one_degree * 5.0;
	}

	switch (ev->keyval) {
		case GDK_Left:
			pv -= step;
			position_control->set_value (pv);
			break;
		case GDK_Right:
			pv += step;
			position_control->set_value (pv);
			break;
		case GDK_0:
		case GDK_KP_0:
			position_control->set_value (0.0);
			break;
		default:
			return false;
	}

	return true;
}

void
MonoPanner::set_colors ()
{
        colors.fill = ARDOUR_UI::config()->get_canvasvar_MonoPannerFill();
        colors.outline = ARDOUR_UI::config()->get_canvasvar_MonoPannerOutline();
        colors.text = ARDOUR_UI::config()->get_canvasvar_MonoPannerText();
        colors.background = ARDOUR_UI::config()->get_canvasvar_MonoPannerBackground();
        colors.pos_outline = ARDOUR_UI::config()->get_canvasvar_MonoPannerPositionOutline();
        colors.pos_fill = ARDOUR_UI::config()->get_canvasvar_MonoPannerPositionFill();
}

void
MonoPanner::color_handler ()
{
	set_colors ();
	queue_draw ();
}

void
MonoPanner::bypass_handler ()
{
	queue_draw ();
}

<<<<<<< HEAD
=======
void
MonoPanner::pannable_handler ()
{
	panvalue_connections.drop_connections();
	position_control = _panner->pannable()->pan_azimuth_control;
	position_binder.set_controllable(position_control);
	position_control->Changed.connect (panvalue_connections, invalidator(*this), boost::bind (&MonoPanner::value_change, this), gui_context());
	queue_draw ();
}

>>>>>>> 35c17093
PannerEditor*
MonoPanner::editor ()
{
	return new MonoPannerEditor (this);
}<|MERGE_RESOLUTION|>--- conflicted
+++ resolved
@@ -506,8 +506,6 @@
 	queue_draw ();
 }
 
-<<<<<<< HEAD
-=======
 void
 MonoPanner::pannable_handler ()
 {
@@ -518,7 +516,6 @@
 	queue_draw ();
 }
 
->>>>>>> 35c17093
 PannerEditor*
 MonoPanner::editor ()
 {
