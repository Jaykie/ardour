<?xml version="1.0" encoding="UTF-8"?>

<RouteUI gainmeterscript="meter_strip_gain_meter.xml">
  <EventBox id="panners_home" bgnormal="#383838" bgactive="#545454" height="59" ui.orphan="true"/>
  <HBox>
    <EventBox bgnormal="#383838" bgactive="#545454">
      <VBox>
        <HBox id="level_meter_home"/>
        <Vbox>
          <HBox id="gain_meter_home"/>
          <EventBox bgnormal="#383838" bgactive="#545454">
            <VBox>
              <EventBox bgnormal="#000000"
                        bgactive="#000000"
                        height="1"/>
              <HBox>
                <iconbutton id="rec_enable_button"
                            width="18"
                            height="12"
                            normalicon="meter_strip_record"
                            activeicon="meter_strip_record_active"
                            prelighticon="meter_strip_record_prelight"/>
                <EventBox bgnormal="#000000"
                          bgactive="#000000"
                          width="1"/>
                <iconbutton id="monitor_input_button"
                            width="18"
                            height="12"
                            normalicon="meter_strip_monitor_input"
                            activeicon="meter_strip_monitor_input_active"
                            prelighticon="meter_strip_monitor_input_prelight"/>
              </HBox>
              <EventBox bgnormal="#000000"
                        bgactive="#000000"
                        height="1"/>
              <HBox>
                <iconbutton id="mute_button"
                            width="18"
                            height="12"
                            normalicon="meter_strip_mute"
                            activeicon="meter_strip_mute_active"
                            implicitactiveicon="meter_strip_mute_implicit"
                            prelighticon="mixer_mute_prelight"/>
                <EventBox bgnormal="#000000"
                          bgactive="#000000"
                          width="1"/>
                <iconbutton id="solo_button"
                            width="18"
                            height="12"
                            normalicon="meter_strip_solo"
                            activeicon="meter_strip_solo_active"
                            implicitactiveicon="meter_strip_solo_safe"
                            prelighticon="meter_strip_solo_prelight"/>
              </HBox>
              <EventBox bgnormal="#000000"
                        bgactive="#000000"
                        height="1"/>
              <Button id="name_button"
                      width="37"
                      height="24"
<<<<<<< HEAD
                      winfont="Arial 10"
                      macfont="Helvetica 10"/>
=======
                      fgnormal="#ffffff"
                      fgactive="#ffffff"
                      winfont="Arial 8"
                      macfont="Helvetica 8"/>
>>>>>>> df67b26b
              <EventBox bgnormal="#000000"
                        bgactive="#000000"
                        height="1"/>
            </VBox>
          </EventBox>
        </Vbox>
        <EventBox bgnormal="#000000"
                  bgactive="#000000"
                  height="1"
                  box.pack="end"/>
      </VBox>
    </EventBox>
    <EventBox bgnormal="#000000"
              bgactive="#000000"
              width="1"/>
  </HBox>
  <Button id="show_sends_button" ui.orphan="true"/>
  <Button id="monitor_disk_button" ui.orphan="true"/>
  <Button id="comment_button" ui.orphan="true"/>
  <Button id="midi_input_enable_button" ui.orphan="true"/>
  <Button id="group_button" text="Grp" ui.orphan="true"/>
  <HBox id="invert_button_box" ui.orphan="true"/>
  <button id="color_palette_button" ui.orphan="true"/>
  <button id="color_button_1" ui.orphan="true"/>
  <button id="color_button_2" ui.orphan="true"/>
  <button id="color_button_3" ui.orphan="true"/>
  <button id="color_button_4" ui.orphan="true"/>
  <button id="color_button_5" ui.orphan="true"/>
  <button id="color_button_6" ui.orphan="true"/>
  <button id="color_button_7" ui.orphan="true"/>
  <button id="color_button_8" ui.orphan="true"/>
  <button id="color_button_9" ui.orphan="true"/>
  <button id="color_button_10" ui.orphan="true"/>
  <button id="color_button_11" ui.orphan="true"/>
  <button id="color_button_12" ui.orphan="true"/>
  <button id="color_button_13" ui.orphan="true"/>
  <button id="color_button_14" ui.orphan="true"/>
  <button id="color_button_15" ui.orphan="true"/>
  <button id="master_mute_button" ui.orphan="true"/>
  <VBox id="track_buttons_home" ui.orphan="true"/>
  <EventBox id="color_palette_home" ui.orphan="true"/>
  <VBox id="color_buttons_home" ui.orphan="true"/>
  <Button id="info_panel_button" ui.orphan="true"/>
  <Label id="input_info_label" ui.orphan="true"/>
  <Label id="output_info_label" ui.orphan="true"/>
  <VBox id="info_panel_home" ui.orphan="true"/>
</RouteUI><|MERGE_RESOLUTION|>--- conflicted
+++ resolved
@@ -58,15 +58,10 @@
               <Button id="name_button"
                       width="37"
                       height="24"
-<<<<<<< HEAD
-                      winfont="Arial 10"
-                      macfont="Helvetica 10"/>
-=======
                       fgnormal="#ffffff"
                       fgactive="#ffffff"
                       winfont="Arial 8"
                       macfont="Helvetica 8"/>
->>>>>>> df67b26b
               <EventBox bgnormal="#000000"
                         bgactive="#000000"
                         height="1"/>
