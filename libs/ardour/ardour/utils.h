--- conflicted
+++ resolved
@@ -57,12 +57,8 @@
 
 LIBARDOUR_API std::string bump_name_once(const std::string& s, char delimiter);
 
-<<<<<<< HEAD
-int cmp_nocase (const std::string& s, const std::string& s2);
-int cmp_nocase_utf8 (const std::string& s1, const std::string& s2);
-=======
 LIBARDOUR_API int cmp_nocase (const std::string& s, const std::string& s2);
->>>>>>> c16551c8
+LIBARDOUR_API int cmp_nocase_utf8 (const std::string& s1, const std::string& s2);
 
 LIBARDOUR_API int touch_file(std::string path);
 
