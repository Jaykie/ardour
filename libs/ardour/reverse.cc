/*
    Copyright (C) 2004 Paul Davis 

    This program is free software; you can redistribute it and/or modify
    it under the terms of the GNU General Public License as published by
    the Free Software Foundation; either version 2 of the License, or
    (at your option) any later version.

    This program is distributed in the hope that it will be useful,
    but WITHOUT ANY WARRANTY; without even the implied warranty of
    MERCHANTABILITY or FITNESS FOR A PARTICULAR PURPOSE.  See the
    GNU General Public License for more details.

    You should have received a copy of the GNU General Public License
    along with this program; if not, write to the Free Software
    Foundation, Inc., 675 Mass Ave, Cambridge, MA 02139, USA.

*/

#include <algorithm>

#include <pbd/basename.h>

#include <ardour/types.h>
#include <ardour/reverse.h>
#include <ardour/audiofilesource.h>
#include <ardour/session.h>
#include <ardour/audioregion.h>

#include "i18n.h"

using namespace std;
using namespace ARDOUR;

Reverse::Reverse (Session& s)
	: AudioFilter (s)
{
}

Reverse::~Reverse ()
{
}

int
Reverse::run (boost::shared_ptr<AudioRegion> region)
{
	SourceList nsrcs;
	SourceList::iterator si;
	nframes_t blocksize = 256 * 1024;
	Sample* buf = 0;
	nframes_t fpos;
	nframes_t fstart;
	nframes_t to_read;
	int ret = -1;

	/* create new sources */

	if (make_new_sources (region, nsrcs)) {
		goto out;
	}

	fstart = region->start();

	if (blocksize > region->length()) {
		blocksize = region->length();
	}

	fpos = max (fstart, (fstart + region->length() - blocksize));
	buf = new Sample[blocksize];
	to_read = blocksize;

	/* now read it backwards */

	while (to_read) {

		uint32_t n;

		for (n = 0, si = nsrcs.begin(); n < region->n_channels(); ++n, ++si) {

			/* read it in */
			
<<<<<<< HEAD
			if (region->source (n)->read (buf, fpos, to_read) != to_read) {
=======
			if (region->audio_source (n)->read (buf, fpos, to_read) != to_read) {
>>>>>>> 7f64e5ac
				goto out;
			}

			/* swap memory order */
			
			for (nframes_t i = 0; i < to_read/2; ++i) {
				swap (buf[i],buf[to_read-1-i]);
			}
			
			/* write it out */

<<<<<<< HEAD
			if ((*si)->write (buf, to_read) != to_read) {
=======
			boost::shared_ptr<AudioSource> asrc(boost::dynamic_pointer_cast<AudioSource>(*si));

			if (asrc && asrc->write (buf, to_read) != to_read) {
>>>>>>> 7f64e5ac
				goto out;
			}
		}

		if (fpos > fstart + blocksize) {
			fpos -= to_read;
			to_read = blocksize;
		} else {
			to_read = fpos - fstart;
			fpos = fstart;
		}
	};

	ret = finish (region, nsrcs);

  out:

	if (buf) {
		delete [] buf;
	}

	if (ret) {
		for (si = nsrcs.begin(); si != nsrcs.end(); ++si) {
<<<<<<< HEAD
			(*si)->mark_for_remove ();
=======
			boost::shared_ptr<AudioSource> asrc(boost::dynamic_pointer_cast<AudioSource>(*si));
			asrc->mark_for_remove ();
>>>>>>> 7f64e5ac
		}
	}
	
	return ret;
}<|MERGE_RESOLUTION|>--- conflicted
+++ resolved
@@ -79,11 +79,7 @@
 
 			/* read it in */
 			
-<<<<<<< HEAD
-			if (region->source (n)->read (buf, fpos, to_read) != to_read) {
-=======
 			if (region->audio_source (n)->read (buf, fpos, to_read) != to_read) {
->>>>>>> 7f64e5ac
 				goto out;
 			}
 
@@ -95,13 +91,9 @@
 			
 			/* write it out */
 
-<<<<<<< HEAD
-			if ((*si)->write (buf, to_read) != to_read) {
-=======
 			boost::shared_ptr<AudioSource> asrc(boost::dynamic_pointer_cast<AudioSource>(*si));
 
 			if (asrc && asrc->write (buf, to_read) != to_read) {
->>>>>>> 7f64e5ac
 				goto out;
 			}
 		}
@@ -125,12 +117,8 @@
 
 	if (ret) {
 		for (si = nsrcs.begin(); si != nsrcs.end(); ++si) {
-<<<<<<< HEAD
-			(*si)->mark_for_remove ();
-=======
 			boost::shared_ptr<AudioSource> asrc(boost::dynamic_pointer_cast<AudioSource>(*si));
 			asrc->mark_for_remove ();
->>>>>>> 7f64e5ac
 		}
 	}
 	
