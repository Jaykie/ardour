#!/usr/bin/env python
from waflib.extras import autowaf as autowaf
import os

# Library version (UNIX style major, minor, micro)
# major increment <=> incompatible changes
# minor increment <=> compatible changes (additions)
# micro increment <=> no interface changes
LIBARDOUR_PAN2IN2OUT_LIB_VERSION = '1.0.0'

# Mandatory variables
top = '.'
out = 'build'

def options(opt):
    autowaf.set_options(opt)

def configure(conf):
    autowaf.configure(conf)

def build(bld):
    obj = bld(features = 'cxx cxxshlib')
    obj.source = [ 'panner_2in2out.cc' ]
    obj.export_includes = ['.']
<<<<<<< HEAD
    obj.cxxflags     = '-DPACKAGE="libardour_pan2in2out"'
    obj.defines      = [ 'ARDOURPANNER_DLL_EXPORTS' ]
=======
    obj.defines     = [ 'PACKAGE="libardour_pan2in2out"' ]
    if bld.is_defined ('INTERNAL_SHARED_LIBS'):
        obj.defines += [ 'LIBARDOUR_DLL=1', 'LIBPBD_DLL=1', 'LIBEVORAL_DLL=1' ]
>>>>>>> 5ba36991
    obj.includes     = ['.']
    obj.name         = 'libardour_pan2in2out'
    obj.target       = 'pan2in2out'
    obj.use          = 'libardour libardour_cp libpbd'
    obj.vnum         = LIBARDOUR_PAN2IN2OUT_LIB_VERSION
    obj.install_path = os.path.join(bld.env['LIBDIR'], 'ardour3', 'panners')

def shutdown():
    autowaf.shutdown()<|MERGE_RESOLUTION|>--- conflicted
+++ resolved
@@ -22,14 +22,10 @@
     obj = bld(features = 'cxx cxxshlib')
     obj.source = [ 'panner_2in2out.cc' ]
     obj.export_includes = ['.']
-<<<<<<< HEAD
-    obj.cxxflags     = '-DPACKAGE="libardour_pan2in2out"'
-    obj.defines      = [ 'ARDOURPANNER_DLL_EXPORTS' ]
-=======
     obj.defines     = [ 'PACKAGE="libardour_pan2in2out"' ]
     if bld.is_defined ('INTERNAL_SHARED_LIBS'):
         obj.defines += [ 'LIBARDOUR_DLL=1', 'LIBPBD_DLL=1', 'LIBEVORAL_DLL=1' ]
->>>>>>> 5ba36991
+    obj.defines      = [ 'ARDOURPANNER_DLL_EXPORTS' ]
     obj.includes     = ['.']
     obj.name         = 'libardour_pan2in2out'
     obj.target       = 'pan2in2out'
